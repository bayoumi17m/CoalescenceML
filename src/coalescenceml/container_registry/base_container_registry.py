--- conflicted
+++ resolved
@@ -22,7 +22,6 @@
 
     @property
     def is_local(self) -> bool:
-<<<<<<< HEAD
         return re.fullmatch(r"localhost:[0-9]{4,5}", self.uri)
 
     def push_image(self, image_name: str) -> None:
@@ -39,7 +38,4 @@
                 ""
             )
         
-        docker_utils.push_docker_image
-=======
-        return re.fullmatch(r"localhost:[0-9]{4,5}", self.uri)
->>>>>>> 0ffa6cc8
+        docker_utils.push_docker_image(image_name)