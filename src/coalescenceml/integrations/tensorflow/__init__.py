--- conflicted
+++ resolved
@@ -10,20 +10,10 @@
     NAME = TENSORFLOW
 
     # might need to add tensorflow i/o as requirement 
-<<<<<<< HEAD
-    REQUIREMENTS: List[str] = ["tensorflow==2.8.0"]
-
-    SYSTEM_REQUIREMENTS: Dict[str, str] = {}
-
-    @classmethod
-    def activate(cls) -> None:
-        from coalescenceml.integrations.tensorflow.producers import TFProducer
-=======
     REQUIREMENTS = ["tensorflow==2.8.0"]
 
     @classmethod
     def activate(cls) -> None:
         from coalescenceml.integrations.tensorflow import producers
->>>>>>> bc3f00a2
 
 TFIntegration.check_installation()