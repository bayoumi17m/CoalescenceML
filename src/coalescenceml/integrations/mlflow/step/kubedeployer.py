from coalescenceml.logger import get_logger
from coalescenceml.integrations.mlflow.step.base_mlflow_deployer import BaseMLflowDeployer
from coalescenceml.integrations.mlflow.step.yaml_config import DeploymentYAMLConfig
from coalescenceml.step import BaseStepConfig
from coalescenceml.integrations.exceptions import IntegrationError
import json
import os
import subprocess
from coalescenceml.config.global_config import GlobalConfiguration
from sklearn.base import BaseEstimator
from typing import Any, Dict

logger = get_logger(__name__)


class KubernetesDeployerConfig(BaseStepConfig):
    model_uri: str = None
    registry_path: str = None
    deploy: bool = True


class KubernetesDeployer(BaseMLflowDeployer):
    """Step class for deploying model to Kubernetes."""

    def __config_deployment(self, deployment_name, registry_path):
        """Configures the deployment.yaml and service.yaml files for deployment."""
        yaml_config = DeploymentYAMLConfig(
            deployment_name, registry_path)
        yaml_config.create_deployment_yaml()
        yaml_config.create_service_yaml()
        return yaml_config

    def __deploy(self):
        """Applies the deployment and service yamls."""
        deploy_cmd = ["kubectl", "apply", "-f", "deployment.yaml"]
        service_cmd = ["kubectl", "apply", "-f", "service.yaml"]
        self.__run_cmd(deploy_cmd)
        self.__run_cmd(service_cmd)

    def __get_deployment_info(self, service_name) -> Dict[str, Any]:
        p = subprocess.run(["kubectl", "get", "service",
                           service_name, "--output=json"], capture_output=True)
        return json.dumps(json.loads(p.stdout), indent=4, sort_keys=True)

    def entrypoint(self, config: KubernetesDeployerConfig) -> Dict[str, Any]:
<<<<<<< HEAD
        if not config.deploy:
            return None
        if config.model_uri is not None:
            self.model_uri = config.model_uri
        else:
            config_dir = GlobalConfiguration().config_directory
            runs_dir = os.path.join(config_dir, "mlflow_runs")
            if not os.path.exists(runs_dir):
                raise IntegrationError(
                    f"Error: MLFlow runs directory not found in {config_dir}")
            latest_version_dir = max(
                [s for s in os.listdir(runs_dir) if s.isnumeric()])
            latest_run_path = os.path.join(runs_dir, latest_version_dir)
            latest_run = max(os.listdir(lastest_run_path), key=lambda f: os.path.getctime(
                os.path.join(latest_run_path, f)))
            self.model_uri = os.path.join(latest_run_path, latest_run)
        if config.registry_path is None:
            logger.error("Please specify a registry path for the model image.")
            exit(1)
        self.registry_path = config.registry_path
        self.deployment_name = "mlflow-deployment"
        self.service_name = "mlflow-deployment-service"
        self.__build_model_image()
        self.__push_image()
        self.__config_deployment()
        self.__deploy()
        self.yaml_config.cleanup()
        return self.__get_deployment_info()
=======
        model_uri, registry_path = self.parse_config(config)
        registry_path = config.registry_path
        deployment_name = "mlflow-deployment"
        service_name = "mlflow-deployment-service"
        self.__build_model_image(model_uri, registry_path)
        self.__push_image(registry_path)
        yaml_config = self.__config_deployment(deployment_name, registry_path)
        self.__deploy()
        yaml_config.cleanup()
        return self.__get_deployment_info(service_name)

kd = KubernetesDeployer()
config = KubernetesDeployerConfig(
    model_uri="s3://coml-mlflow-models/sklearn-regression-model", registry_path="us-east1-docker.pkg.dev/mlflow-gcp-testing/mlflow-repo/sklearn-model", deploy=True
)
print(kd.entrypoint(config))
>>>>>>> 4cb0c6d4
<|MERGE_RESOLUTION|>--- conflicted
+++ resolved
@@ -43,36 +43,6 @@
         return json.dumps(json.loads(p.stdout), indent=4, sort_keys=True)
 
     def entrypoint(self, config: KubernetesDeployerConfig) -> Dict[str, Any]:
-<<<<<<< HEAD
-        if not config.deploy:
-            return None
-        if config.model_uri is not None:
-            self.model_uri = config.model_uri
-        else:
-            config_dir = GlobalConfiguration().config_directory
-            runs_dir = os.path.join(config_dir, "mlflow_runs")
-            if not os.path.exists(runs_dir):
-                raise IntegrationError(
-                    f"Error: MLFlow runs directory not found in {config_dir}")
-            latest_version_dir = max(
-                [s for s in os.listdir(runs_dir) if s.isnumeric()])
-            latest_run_path = os.path.join(runs_dir, latest_version_dir)
-            latest_run = max(os.listdir(lastest_run_path), key=lambda f: os.path.getctime(
-                os.path.join(latest_run_path, f)))
-            self.model_uri = os.path.join(latest_run_path, latest_run)
-        if config.registry_path is None:
-            logger.error("Please specify a registry path for the model image.")
-            exit(1)
-        self.registry_path = config.registry_path
-        self.deployment_name = "mlflow-deployment"
-        self.service_name = "mlflow-deployment-service"
-        self.__build_model_image()
-        self.__push_image()
-        self.__config_deployment()
-        self.__deploy()
-        self.yaml_config.cleanup()
-        return self.__get_deployment_info()
-=======
         model_uri, registry_path = self.parse_config(config)
         registry_path = config.registry_path
         deployment_name = "mlflow-deployment"
@@ -88,5 +58,4 @@
 config = KubernetesDeployerConfig(
     model_uri="s3://coml-mlflow-models/sklearn-regression-model", registry_path="us-east1-docker.pkg.dev/mlflow-gcp-testing/mlflow-repo/sklearn-model", deploy=True
 )
-print(kd.entrypoint(config))
->>>>>>> 4cb0c6d4
+print(kd.entrypoint(config))