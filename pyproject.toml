--- conflicted
+++ resolved
@@ -38,13 +38,6 @@
 coml = "coalescenceml.cli.cli:cli"
 
 [tool.poetry.dependencies]
-<<<<<<< HEAD
-python = "^3.8"
-mlflow = "^1.24.0"
-scikit-learn = "^1.0.2"
-psutil = "^5.9.0"
-boto3 = "^1.21.14"
-=======
 python = ">=3.7.1,<3.9"
 ml-pipelines-sdk = "^1.6.1"
 rich = {extras = ["jupyter"], version="^12.0.0"}
@@ -58,7 +51,6 @@
 numpy = "^1.21.6"
 pandas = "^1.2.0"
 pyarrow = "^7.0.0"
->>>>>>> 6dd849b2
 
 [tool.poetry.dev-dependencies]
 xdoctest = "^0.15.10"
@@ -216,4 +208,4 @@
 verbose = 1
 quiet = false
 whitelist-regex = []
-color = true
+color = true